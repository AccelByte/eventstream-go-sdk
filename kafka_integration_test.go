--- conflicted
+++ resolved
@@ -220,7 +220,6 @@
 //
 //
 // nolint dupl
-<<<<<<< HEAD
 //func TestKafkaNonConsumerGroupSuccess(t *testing.T) {
 //	t.Parallel()
 //	ctx, done := context.WithTimeout(context.Background(), time.Duration(timeoutTest)*time.Second)
@@ -384,172 +383,6 @@
 //		assert.FailNow(t, errorTimeout)
 //	}
 //}
-=======
-func TestKafkaNonConsumerGroupSuccess(t *testing.T) {
-	t.Parallel()
-	ctx, done := context.WithTimeout(context.Background(), time.Duration(timeoutTest)*time.Second)
-	defer done()
-
-	doneChan := make(chan bool, 1)
-
-	client := createKafkaClient(t)
-
-	topicName := constructTopicTest()
-
-	var mockPayload = make(map[string]interface{})
-	mockPayload[testPayload] = Payload{FriendID: "user456"}
-
-	mockAdditionalFields := map[string]interface{}{
-		"summary": "user:_failed",
-	}
-
-	mockEvent := &Event{
-		EventName:        "testEvent",
-		Namespace:        "event",
-		ClientID:         "7d480ce0e8624b02901bd80d9ba9817c",
-		TraceID:          "01c34ec3b07f4bfaa59ba0184a3de14d",
-		SpanContext:      "test-span-id",
-		UserID:           "e95b150043ff4a2c88427a6eb25e5bc8",
-		EventID:          3,
-		EventType:        301,
-		EventLevel:       3,
-		ServiceName:      "test",
-		ClientIDs:        []string{"7d480ce0e8624b02901bd80d9ba9817c"},
-		TargetUserIDs:    []string{"1fe7f425a0e049d29d87ca3d32e45b5a"},
-		TargetNamespace:  "publisher",
-		Privacy:          true,
-		AdditionalFields: mockAdditionalFields,
-		Version:          defaultVersion,
-		Key:              testKey,
-		Payload:          mockPayload,
-	}
-
-	err := client.Register(
-		NewSubscribe().
-			Topic(topicName).
-			EventName(mockEvent.EventName).
-			Offset(0).
-			Context(ctx).
-			Callback(func(ctx context.Context, event *Event, err error) error {
-				if ctx.Err() != nil {
-					return ctx.Err()
-				}
-
-				var eventPayload Payload
-				if err != nil {
-					assert.Fail(t, "error when run callback")
-				}
-				if err = mapstructure.Decode(event.Payload[testPayload], &eventPayload); err != nil {
-					assert.Fail(t, "unable to decode payload")
-				}
-				assert.Equal(t, mockEvent.EventName, event.EventName, "event name should be equal")
-				assert.Equal(t, mockEvent.Namespace, event.Namespace, "namespace should be equal")
-				assert.Equal(t, mockEvent.ClientID, event.ClientID, "client ID should be equal")
-				assert.Equal(t, mockEvent.TraceID, event.TraceID, "trace ID should be equal")
-				assert.Equal(t, mockEvent.SpanContext, event.SpanContext, "span context should be equal")
-				assert.Equal(t, mockEvent.UserID, event.UserID, "user ID should be equal")
-				assert.Equal(t, mockEvent.SessionID, event.SessionID, "session ID should be equal")
-				assert.Equal(t, mockEvent.EventID, event.EventID, "EventID should be equal")
-				assert.Equal(t, mockEvent.EventType, event.EventType, "EventType should be equal")
-				assert.Equal(t, mockEvent.EventLevel, event.EventLevel, "EventLevel should be equal")
-				assert.Equal(t, mockEvent.ServiceName, event.ServiceName, "ServiceName should be equal")
-				assert.Equal(t, mockEvent.ClientIDs, event.ClientIDs, "ClientIDs should be equal")
-				assert.Equal(t, mockEvent.TargetUserIDs, event.TargetUserIDs, "TargetUserIDs should be equal")
-				assert.Equal(t, mockEvent.TargetNamespace, event.TargetNamespace, "TargetNamespace should be equal")
-				assert.Equal(t, mockEvent.Privacy, event.Privacy, "Privacy should be equal")
-				assert.Equal(t, mockEvent.AdditionalFields, event.AdditionalFields, "AdditionalFields should be equal")
-				assert.Equal(t, mockEvent.Version, event.Version, "version should be equal")
-				assert.Equal(t, mockEvent.Key, event.Key, "key should be equal")
-				if validPayload := reflect.DeepEqual(mockEvent.Payload[testPayload].(Payload), eventPayload); !validPayload {
-					assert.Fail(t, "payload should be equal")
-				}
-				doneChan <- true
-
-				return nil
-			}))
-	require.NoError(t, err)
-
-	err = client.Register(
-		NewSubscribe().
-			Topic(topicName).
-			EventName(mockEvent.EventName + "Other").
-			Offset(0).
-			Context(ctx).
-			Callback(func(ctx context.Context, event *Event, err error) error {
-				if ctx.Err() != nil {
-					return ctx.Err()
-				}
-
-				var eventPayload Payload
-				if err != nil {
-					assert.Fail(t, "error when run callback")
-				}
-				if err = mapstructure.Decode(event.Payload[testPayload], &eventPayload); err != nil {
-					assert.Fail(t, "unable to decode payload")
-				}
-				assert.Equal(t, mockEvent.EventName, event.EventName, "event name should be equal")
-				assert.Equal(t, mockEvent.Namespace, event.Namespace, "namespace should be equal")
-				assert.Equal(t, mockEvent.ClientID, event.ClientID, "client ID should be equal")
-				assert.Equal(t, mockEvent.TraceID, event.TraceID, "trace ID should be equal")
-				assert.Equal(t, mockEvent.SpanContext, event.SpanContext, "span context should be equal")
-				assert.Equal(t, mockEvent.UserID, event.UserID, "user ID should be equal")
-				assert.Equal(t, mockEvent.SessionID, event.SessionID, "session ID should be equal")
-				assert.Equal(t, mockEvent.EventID, event.EventID, "EventID should be equal")
-				assert.Equal(t, mockEvent.EventType, event.EventType, "EventType should be equal")
-				assert.Equal(t, mockEvent.EventLevel, event.EventLevel, "EventLevel should be equal")
-				assert.Equal(t, mockEvent.ServiceName, event.ServiceName, "ServiceName should be equal")
-				assert.Equal(t, mockEvent.ClientIDs, event.ClientIDs, "ClientIDs should be equal")
-				assert.Equal(t, mockEvent.TargetUserIDs, event.TargetUserIDs, "TargetUserIDs should be equal")
-				assert.Equal(t, mockEvent.TargetNamespace, event.TargetNamespace, "TargetNamespace should be equal")
-				assert.Equal(t, mockEvent.Privacy, event.Privacy, "Privacy should be equal")
-				assert.Equal(t, mockEvent.AdditionalFields, event.AdditionalFields, "AdditionalFields should be equal")
-				assert.Equal(t, mockEvent.Version, event.Version, "version should be equal")
-				assert.Equal(t, mockEvent.Key, event.Key, "key should be equal")
-				if validPayload := reflect.DeepEqual(mockEvent.Payload[testPayload].(Payload), eventPayload); !validPayload {
-					assert.Fail(t, "payload should be equal")
-				}
-				doneChan <- true
-
-				return nil
-			}))
-	require.NoError(t, err)
-
-	err = client.Publish(
-		NewPublish().
-			Topic(topicName).
-			EventName(mockEvent.EventName).
-			Namespace(mockEvent.Namespace).
-			ClientID(mockEvent.ClientID).
-			UserID(mockEvent.UserID).
-			SessionID(mockEvent.SessionID).
-			TraceID(mockEvent.TraceID).
-			SpanContext(mockEvent.SpanContext).
-			Context(context.Background()).
-			EventID(mockEvent.EventID).
-			EventType(mockEvent.EventType).
-			EventLevel(mockEvent.EventLevel).
-			ServiceName(mockEvent.ServiceName).
-			ClientIDs(mockEvent.ClientIDs).
-			TargetUserIDs(mockEvent.TargetUserIDs).
-			TargetNamespace(mockEvent.TargetNamespace).
-			Privacy(mockEvent.Privacy).
-			AdditionalFields(mockEvent.AdditionalFields).
-			//Timeout(time.Second).
-			Key(testKey).
-			Payload(mockPayload))
-	if err != nil {
-		assert.FailNow(t, errorPublish, err)
-		return
-	}
-
-	select {
-	case <-doneChan:
-		return
-	case <-ctx.Done():
-		assert.FailNow(t, errorTimeout)
-	}
-}
->>>>>>> 2380eda9
 
 // nolint dupl
 func TestKafkaPubFailed(t *testing.T) {
