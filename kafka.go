/*
 * Copyright 2019 AccelByte Inc
 *
 * Licensed under the Apache License, Version 2.0 (the "License");
 * you may not use this file except in compliance with the License.
 * You may obtain a copy of the License at
 *
 * http://www.apache.org/licenses/LICENSE-2.0
 *
 * Unless required by applicable law or agreed to in writing, software
 * distributed under the License is distributed on an "AS IS" BASIS,
 * WITHOUT WARRANTIES OR CONDITIONS OF ANY KIND, either express or implied.
 * See the License for the specific language governing permissions and
 * limitations under the License.
 */

package eventstream

import (
	"context"
	"encoding/json"
	"errors"
	"fmt"
	"io/ioutil"
	"sync"
	"time"

	"github.com/cenkalti/backoff"
	"github.com/segmentio/kafka-go"
	log "github.com/sirupsen/logrus"
)

const (
	defaultReaderSize = 10e6 // 10MB
	maxBackOffCount   = 3
)

var (
	errPubNilEvent = errors.New("unable to publish nil event")
	errSubNilEvent = errors.New("unable to subscribe nil event")
)

// KafkaClient wraps client's functionality for Kafka
type KafkaClient struct {

	// topic prefix
	prefix string

	// enable strict validation for event fields
	strictValidation bool

	// publish configuration
	publishConfig kafka.WriterConfig

	// subscribe configuration
	subscribeConfig kafka.ReaderConfig

	// map to store callback function
	subscribeMap *sync.Map
}

func setConfig(writerConfig *kafka.WriterConfig, readerConfig *kafka.ReaderConfig, config *BrokerConfig) {

	if config.ReadTimeout != 0 {
		writerConfig.ReadTimeout = config.WriteTimeout
	}
	if config.WriteTimeout != 0 {
		writerConfig.WriteTimeout = config.WriteTimeout
	}
	if config.DialTimeout != 0 {
		dialer := &kafka.Dialer{
			Timeout: config.DialTimeout,
		}
		writerConfig.Dialer = dialer
		readerConfig.Dialer = dialer
	}
	setLogLevel(config.LogMode)
}

<<<<<<< HEAD
func setLogLevel(logMode string) {
=======
func setLogLevel(logMode level) {
>>>>>>> 6af99589
	switch logMode {
	case DebugLevel:
		log.SetLevel(log.DebugLevel)
	case InfoLevel:
		log.SetLevel(log.InfoLevel)
	case WarnLevel:
		log.SetLevel(log.WarnLevel)
	case ErrorLevel:
		log.SetLevel(log.ErrorLevel)
	default:
		log.SetOutput(ioutil.Discard)
	}
}

// newKafkaClient create a new instance of KafkaClient
func newKafkaClient(brokers []string, prefix string, config ...*BrokerConfig) *KafkaClient {

	log.Info("create new kafka client")

	writerConfig := &kafka.WriterConfig{
		Brokers:  brokers,
		Balancer: &kafka.LeastBytes{},
	}

	readerConfig := &kafka.ReaderConfig{
		Brokers:  brokers,
		MaxBytes: defaultReaderSize,
	}

	// set client configuration
	// only uses first KafkaConfig arguments
	var strictValidation bool
	if len(config) > 0 {
		setConfig(writerConfig, readerConfig, config[0])
		strictValidation = config[0].StrictValidation
	}

	return &KafkaClient{
		prefix:           prefix,
		strictValidation: strictValidation,
		publishConfig:    *writerConfig,
		subscribeConfig:  *readerConfig,
		subscribeMap:     &sync.Map{},
	}
}

// Publish send event to single or multiple topic with exponential backoff retry
func (client *KafkaClient) Publish(publishBuilder *PublishBuilder) error {
	if publishBuilder == nil {
		log.Error(errPubNilEvent)
		return errPubNilEvent
	}

	err := validatePublishEvent(publishBuilder, client.strictValidation)
	if err != nil {
		log.Error(err)
		return err
	}

	message, event, err := constructEvent(publishBuilder)
	if err != nil {
		log.Errorf("unable to construct event: %s , error: %v", publishBuilder.eventName, err)
		return fmt.Errorf("unable to construct event : %s , error : %v", publishBuilder.eventName, err)
	}

	config := client.publishConfig
	for _, pubTopic := range publishBuilder.topic {
		topic := pubTopic
		go func() {
			err = backoff.RetryNotify(func() error {
				return client.publishEvent(publishBuilder.ctx, topic, publishBuilder.eventName, config, message)
<<<<<<< HEAD
			}, backoff.WithMaxRetries(backoff.NewConstantBackOff(5*time.Second), maxBackOffCount),
=======
			}, backoff.WithMaxRetries(backoff.NewExponentialBackOff(), maxBackOffCount),
>>>>>>> 6af99589
				func(err error, _ time.Duration) {
					log.Debugf("retrying publish event: error %v: ", err)
				})
			if err != nil {
				log.Errorf("unable to publish event. topic: %s , event: %s , error: %v", topic,
					publishBuilder.eventName, err)
				if publishBuilder.errorCallback != nil {
					publishBuilder.errorCallback(event, err)
				}
				return
			}
			log.Debugf("successfully publish event %s into topic %s", publishBuilder.eventName,
				topic)
		}()
	}
	return nil
}

// Publish send event to a topic
func (client *KafkaClient) publishEvent(ctx context.Context, topic, eventName string, config kafka.WriterConfig,
	message kafka.Message) error {

	topicName := constructTopic(client.prefix, topic)
	log.Debugf("publish event %s into topic %s", eventName,
		topicName)

	config.Topic = topicName
	writer := kafka.NewWriter(config)
	defer func() {
		_ = writer.Close()
	}()

	err := writer.WriteMessages(ctx, message)
	if err != nil {
		log.Errorf("unable to publish event to kafka. topic: %s , error: %v", topicName, err)
		return fmt.Errorf("unable to publish event to kafka. topic: %s , error: %v", topicName, err)
	}
	return nil
}

// constructEvent construct event message
func constructEvent(publishBuilder *PublishBuilder) (kafka.Message, *Event, error) {
	id := generateID()
	event := &Event{
		ID:        id,
		EventName: publishBuilder.eventName,
		Namespace: publishBuilder.namespace,
		ClientID:  publishBuilder.clientID,
		UserID:    publishBuilder.userID,
		TraceID:   publishBuilder.traceID,
		SessionID: publishBuilder.sessionID,
		Timestamp: time.Now().UTC().Format(time.RFC3339),
		Version:   publishBuilder.version,
		Payload:   publishBuilder.payload,
	}

	eventBytes, err := marshal(event)
	if err != nil {
		log.Errorf("unable to marshal event: %s , error: %v", publishBuilder.eventName, err)
		return kafka.Message{}, event, err
	}

	return kafka.Message{
		Key:   []byte(id),
		Value: eventBytes,
	}, event, nil

}

// Register register callback function and then subscribe topic
func (client *KafkaClient) Register(subscribeBuilder *SubscribeBuilder) error {
	if subscribeBuilder == nil {
		log.Error(errSubNilEvent)
		return errSubNilEvent
	}
	log.Debugf("register callback to consume topic %s , event: %s", subscribeBuilder.topic,
		subscribeBuilder.eventName)

	err := validateSubscribeEvent(subscribeBuilder)
	if err != nil {
		log.Error(err)
		return err
	}

	go func() {
		topic := constructTopic(client.prefix, subscribeBuilder.topic)
		groupID := constructGroupID(subscribeBuilder.groupID)
		isRegistered, err := client.registerCallback(topic, subscribeBuilder.eventName, subscribeBuilder.callback)
		if err != nil {
			log.Errorf("unable to register callback. error: %v", err)
			return
		}

		if isRegistered {
			log.Warnf("topic and event already registered. topic: %s , event: %s", subscribeBuilder.topic,
				subscribeBuilder.eventName)
		}

		config := client.subscribeConfig
		config.Topic = topic
		config.GroupID = groupID
		config.StartOffset = kafka.LastOffset
		reader := kafka.NewReader(config)
		defer func() {
			_ = reader.Close()
		}()

		for {
			consumerMessage, err := reader.ReadMessage(subscribeBuilder.ctx)
			if err != nil {
				log.Error("unable to subscribe topic from kafka. error: ", err)
				return
			}
			go client.processMessage(consumerMessage, groupID)
		}
	}()
	return nil
}

// registerCallback add callback to map with topic and eventName as a key
func (client *KafkaClient) registerCallback(topic, eventName string, callback func(event *Event, err error)) (
	isRegistered bool, err error) {

	if innerMap, ok := client.subscribeMap.Load(topic); ok {
		innerValue, ok := innerMap.(*sync.Map)
		if !ok {
			return false, errors.New("unable to convert interface to sync map")
		}

		if _, ok = innerValue.Load(eventName); ok {
			return true, nil
		}
	}

	var callbackMap = &sync.Map{}
	callbackMap.Store(eventName, callback)
	client.subscribeMap.Store(topic, callbackMap)
	return false, nil
}

// processMessage process a message from kafka
func (client *KafkaClient) processMessage(message kafka.Message, groupID string) {
	log.Debugf("process message from topic: %s, groupID : %s", message.Topic, groupID)

	event, err := unmarshal(message)
	if err != nil {
		log.Error("unable to unmarshal message from subscribe in kafka. error: ", err)
		return
	}
	client.runCallback(event, message, groupID)
}

// unmarshal unmarshal received message into event struct
func unmarshal(message kafka.Message) (*Event, error) {
	var event Event
	err := json.Unmarshal(message.Value, &event)
	if err != nil {
		return &Event{}, err
	}
	return &event, nil
}

// runCallback run callback function when receive an event
func (client *KafkaClient) runCallback(event *Event, consumerMessage kafka.Message, groupID string) {
	value, ok := client.subscribeMap.Load(consumerMessage.Topic)
	if !ok {
		log.Errorf("callback not found for topic: %s", consumerMessage.Topic)
		return
	}

	innerMap, ok := value.(*sync.Map)
	if !ok {
		log.Error("unable to convert interface to sync map")
		return
	}

	innerValue, ok := innerMap.Load(event.EventName)
	if !ok {
		log.Errorf("callback not found for topic: %s, event name: %s", consumerMessage.Topic,
			event.EventName)
		return
	}

	callback, ok := innerValue.(func(*Event, error))
	if !ok {
		log.Error("unable to convert interface to callback function")
		return
	}

	log.Debugf("run callback for topic: %s , event name: %s, groupID: %s", consumerMessage.Topic,
		event.EventName, groupID)
	go callback(&Event{
		ID:        event.ID,
		ClientID:  event.ClientID,
		EventName: event.EventName,
		Namespace: event.Namespace,
		UserID:    event.UserID,
		SessionID: event.SessionID,
		TraceID:   event.TraceID,
		Timestamp: event.Timestamp,
		Version:   event.Version,
		Payload:   event.Payload,
	}, nil)
}<|MERGE_RESOLUTION|>--- conflicted
+++ resolved
@@ -77,11 +77,7 @@
 	setLogLevel(config.LogMode)
 }
 
-<<<<<<< HEAD
 func setLogLevel(logMode string) {
-=======
-func setLogLevel(logMode level) {
->>>>>>> 6af99589
 	switch logMode {
 	case DebugLevel:
 		log.SetLevel(log.DebugLevel)
@@ -153,11 +149,7 @@
 		go func() {
 			err = backoff.RetryNotify(func() error {
 				return client.publishEvent(publishBuilder.ctx, topic, publishBuilder.eventName, config, message)
-<<<<<<< HEAD
-			}, backoff.WithMaxRetries(backoff.NewConstantBackOff(5*time.Second), maxBackOffCount),
-=======
 			}, backoff.WithMaxRetries(backoff.NewExponentialBackOff(), maxBackOffCount),
->>>>>>> 6af99589
 				func(err error, _ time.Duration) {
 					log.Debugf("retrying publish event: error %v: ", err)
 				})
